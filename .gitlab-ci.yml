--- conflicted
+++ resolved
@@ -93,13 +93,10 @@
   allow_failure: false
   retry: 2
 
-train.t5_core.220m_tp1_pp1_1node_100steps:
-  <<: *selene-test-launcher
-  variables:
-    <<: [*VARS]
-<<<<<<< HEAD
-    RUN_MODEL: t5
-=======
+train.te_gpt3.345m_tp2_pp2_1node_50steps:
+  <<: *selene-test-launcher
+  variables:
+    <<: [*VARS]
     RUN_MODEL: gpt3
     USE_TE: 1
     TP_SIZE: 2
@@ -115,37 +112,21 @@
   variables:
     <<: [*VARS]
     RUN_MODEL: gpt3
->>>>>>> 25ba0d0f
-    USE_TE: 0
-    TP_SIZE: 1
-    PP_SIZE: 1
-    NUM_NODES: 1
-<<<<<<< HEAD
-    MAX_STEPS: 100
-    TIME_LIMIT: 30:00"
-    TEST_LEVEL: L0
-    PYTORCH_IMAGE: nvcr.io/nvidia/pytorch:23.07-py3
-=======
-    MAX_STEPS: 50
-    USE_CORE: 1
-    TEST_LEVEL: NIGHTLY_TESTS
->>>>>>> 25ba0d0f
-
-train.t5_core.220m_tp2_pp1_1node_100steps:
-  <<: *selene-test-launcher
-  variables:
-    <<: [*VARS]
-    RUN_MODEL: t5
-    USE_TE: 0
-    TP_SIZE: 2
-<<<<<<< HEAD
-    PP_SIZE: 1
-    NUM_NODES: 1
-    MAX_STEPS: 100
-    TIME_LIMIT: 30:00"
-    TEST_LEVEL: L0
-    PYTORCH_IMAGE: nvcr.io/nvidia/pytorch:23.07-py3
-=======
+    USE_TE: 0
+    TP_SIZE: 4
+    PP_SIZE: 1
+    NUM_NODES: 1
+    MAX_STEPS: 50
+    USE_CORE: 1
+    TEST_LEVEL: NIGHTLY_TESTS
+
+train.gpt3_core.345m_tp2_pp2_1node_50steps:
+  <<: *selene-test-launcher
+  variables:
+    <<: [*VARS]
+    RUN_MODEL: gpt3
+    USE_TE: 0
+    TP_SIZE: 2
     PP_SIZE: 2
     NUM_NODES: 1
     MAX_STEPS: 50
@@ -165,23 +146,13 @@
     USE_CORE: 1
     TIME_LIMIT: "10:00"
     TEST_LEVEL: NIGHTLY_TESTS
->>>>>>> 25ba0d0f
-
-train.t5_core.220m_tp4_pp1_1node_100steps:
-  <<: *selene-test-launcher
-  variables:
-    <<: [*VARS]
-    RUN_MODEL: t5
-    USE_TE: 0
-<<<<<<< HEAD
-    TP_SIZE: 4
-    PP_SIZE: 1
-    NUM_NODES: 1
-    MAX_STEPS: 100
-    TIME_LIMIT: 30:00"
-    TEST_LEVEL: L0
-    PYTORCH_IMAGE: nvcr.io/nvidia/pytorch:23.07-py3
-=======
+
+train.gpt3_core.345m_tp1_pp4_1node_50steps:
+  <<: *selene-test-launcher
+  variables:
+    <<: [*VARS]
+    RUN_MODEL: gpt3
+    USE_TE: 0
     TP_SIZE: 1
     PP_SIZE: 4
     NUM_NODES: 1
@@ -202,45 +173,26 @@
     MAX_STEPS: 50
     USE_CORE: 1
     TEST_LEVEL: MR_TESTS
->>>>>>> 25ba0d0f
-
-train.t5_core.220m_te_tp1_pp1_1node_100steps:
-  <<: *selene-test-launcher
-  variables:
-    <<: [*VARS]
-    RUN_MODEL: t5
-    USE_TE: 1
-    TP_SIZE: 1
-    PP_SIZE: 1
-    NUM_NODES: 1
-<<<<<<< HEAD
-    MAX_STEPS: 100
-    TIME_LIMIT: 30:00"
-    TEST_LEVEL: L0
-    PYTORCH_IMAGE: nvcr.io/nvidia/pytorch:23.07-py3
-=======
+
+train.gpt3_core.345m_tp1_pp2_1node_50steps_rope:
+  <<: *selene-test-launcher
+  variables:
+    <<: [*VARS]
+    RUN_MODEL: gpt3
+    USE_TE: 0
+    TP_SIZE: 1
+    PP_SIZE: 2
+    NUM_NODES: 1
     MAX_STEPS: 50
     USE_CORE: 1
     TEST_LEVEL: MR_TESTS
     METADATA: rope_embeddings
     ADDITIONAL_PARAMS: "--position-embedding-type rope"
->>>>>>> 25ba0d0f
-
-train.t5_core.220m_te_tp2_pp1_1node_100steps:
-  <<: *selene-test-launcher
-  variables:
-    <<: [*VARS]
-<<<<<<< HEAD
-    RUN_MODEL: t5
-    USE_TE: 1
-    TP_SIZE: 2
-    PP_SIZE: 1
-    NUM_NODES: 1
-    MAX_STEPS: 100
-    TIME_LIMIT: 30:00"
-    TEST_LEVEL: L0
-    PYTORCH_IMAGE: nvcr.io/nvidia/pytorch:23.07-py3
-=======
+
+train.gpt3_core.345m_tp1_pp4_1node_50steps_swiglu:
+  <<: *selene-test-launcher
+  variables:
+    <<: [*VARS]
     RUN_MODEL: gpt3
     USE_TE: 0
     TP_SIZE: 1
@@ -251,23 +203,11 @@
     TEST_LEVEL: MR_TESTS
     METADATA: swiglu
     ADDITIONAL_PARAMS: "--swiglu"
->>>>>>> 25ba0d0f
-
-train.t5_core.220m_te_tp4_pp1_1node_100steps:
-  <<: *selene-test-launcher
-  variables:
-    <<: [*VARS]
-<<<<<<< HEAD
-    RUN_MODEL: t5
-    USE_TE: 1
-    TP_SIZE: 4
-    PP_SIZE: 1
-    NUM_NODES: 1
-    MAX_STEPS: 100
-    TIME_LIMIT: 30:00"
-    TEST_LEVEL: L0
-    PYTORCH_IMAGE: nvcr.io/nvidia/pytorch:23.07-py3
-=======
+
+train.gpt3_core.345m_tp1_pp4_1node_50steps_disable_bias_linear:
+  <<: *selene-test-launcher
+  variables:
+    <<: [*VARS]
     RUN_MODEL: gpt3
     USE_TE: 0
     TP_SIZE: 1
@@ -278,24 +218,14 @@
     TEST_LEVEL: MR_TESTS
     METADATA: disable_bias_linear
     ADDITIONAL_PARAMS: "--disable-bias-linear"
->>>>>>> 25ba0d0f
-
-train.t5_core.220m_te_nofa_tp1_pp1_1node_100steps:
-  <<: *selene-test-launcher
-  variables:
-    <<: [*VARS]
-    RUN_MODEL: t5
-    USE_TE: 1
-    NO_FA: 1
-    TP_SIZE: 1
-<<<<<<< HEAD
-    PP_SIZE: 1
-    NUM_NODES: 1
-    MAX_STEPS: 100
-    TIME_LIMIT: 30:00"
-    TEST_LEVEL: L0
-    PYTORCH_IMAGE: nvcr.io/nvidia/pytorch:23.07-py3
-=======
+
+train.gpt3_core.345m_tp1_pp4_1node_50steps_untie_embeddings_and_outputs:
+  <<: *selene-test-launcher
+  variables:
+    <<: [*VARS]
+    RUN_MODEL: gpt3
+    USE_TE: 0
+    TP_SIZE: 1
     PP_SIZE: 4
     NUM_NODES: 1
     MAX_STEPS: 50
@@ -303,49 +233,31 @@
     TEST_LEVEL: MR_TESTS
     METADATA: untie_embeddings_and_outputs
     ADDITIONAL_PARAMS: "--untie-embeddings-and-output-weights"
->>>>>>> 25ba0d0f
-
-train.t5_core.220m_tp4_pp1_sp_1node_100steps:
-  <<: *selene-test-launcher
-  variables:
-    <<: [*VARS]
-    RUN_MODEL: t5
-    USE_TE: 0
-<<<<<<< HEAD
+
+train.gpt3_core.345m_tp1_pp4_1node_50steps_sequence_parallel:
+  <<: *selene-test-launcher
+  variables:
+    <<: [*VARS]
+    RUN_MODEL: gpt3
+    USE_TE: 0
+    TP_SIZE: 1
+    PP_SIZE: 4
+    NUM_NODES: 1
+    MAX_STEPS: 50
+    USE_CORE: 1
+    TEST_LEVEL: MR_TESTS
+    METADATA: sequence_parallel
+    ADDITIONAL_PARAMS: "--sequence-parallel"
+
+train.gpt3.345m_tp4_pp1_1node_50steps:
+  <<: *selene-test-launcher
+  variables:
+    <<: [*VARS]
+    RUN_MODEL: gpt3
+    USE_TE: 0
     TP_SIZE: 4
     PP_SIZE: 1
     NUM_NODES: 1
-    MAX_STEPS: 100
-    TIME_LIMIT: 30:00"
-    TEST_LEVEL: L0
-    PYTORCH_IMAGE: nvcr.io/nvidia/pytorch:23.07-py3
-=======
-    TP_SIZE: 1
-    PP_SIZE: 4
-    NUM_NODES: 1
-    MAX_STEPS: 50
-    USE_CORE: 1
-    TEST_LEVEL: MR_TESTS
-    METADATA: sequence_parallel
->>>>>>> 25ba0d0f
-    ADDITIONAL_PARAMS: "--sequence-parallel"
-
-train.t5_core.220m_te_tp4_pp1_sp_1node_100steps:
-  <<: *selene-test-launcher
-  variables:
-    <<: [*VARS]
-    RUN_MODEL: t5
-    USE_TE: 1
-    TP_SIZE: 4
-    PP_SIZE: 1
-    NUM_NODES: 1
-<<<<<<< HEAD
-    MAX_STEPS: 100
-    TIME_LIMIT: 30:00"
-    TEST_LEVEL: L0
-    PYTORCH_IMAGE: nvcr.io/nvidia/pytorch:23.07-py3
-    ADDITIONAL_PARAMS: "--sequence-parallel"
-=======
     MAX_STEPS: 50
     USE_CORE: 0
     TEST_LEVEL: NIGHTLY_TESTS
@@ -375,23 +287,14 @@
     MAX_STEPS: 50
     USE_CORE: 0
     TEST_LEVEL: NIGHTLY_TESTS
->>>>>>> 25ba0d0f
-
-train.t5_core.220m_do_tp1_pp1_1node_100steps:
-  <<: *selene-test-launcher
-  variables:
-    <<: [*VARS]
-    RUN_MODEL: t5
-    USE_TE: 0
-    TP_SIZE: 1
-<<<<<<< HEAD
-    PP_SIZE: 1
-    NUM_NODES: 1
-    MAX_STEPS: 100
-    TIME_LIMIT: 30:00"
-    TEST_LEVEL: L0
-    PYTORCH_IMAGE: nvcr.io/nvidia/pytorch:23.07-py3
-=======
+
+train.gpt3.345m_tp1_pp4_1node_50steps:
+  <<: *selene-test-launcher
+  variables:
+    <<: [*VARS]
+    RUN_MODEL: gpt3
+    USE_TE: 0
+    TP_SIZE: 1
     PP_SIZE: 4
     NUM_NODES: 1
     MAX_STEPS: 50
@@ -436,27 +339,17 @@
     USE_CORE: 0
     TEST_LEVEL: MR_TESTS
     METADATA: dist_optimizer
->>>>>>> 25ba0d0f
     ADDITIONAL_PARAMS: "--use-distributed-optimizer"
 
-train.t5_core.220m_te_do_tp1_pp1_1node_100steps:
-  <<: *selene-test-launcher
-  variables:
-    <<: [*VARS]
-    RUN_MODEL: t5
-    USE_TE: 1
-    TP_SIZE: 1
-    PP_SIZE: 1
-    NUM_NODES: 1
-<<<<<<< HEAD
-    MAX_STEPS: 100
-    TIME_LIMIT: 30:00"
-    TEST_LEVEL: L0
-    PYTORCH_IMAGE: nvcr.io/nvidia/pytorch:23.07-py3
-    ADDITIONAL_PARAMS: "--use-distributed-optimizer"
-
-train.t5_core.220m_tp1_pp1_2nodes_100steps:
-=======
+train.gpt3.345m_tp1_pp1_1node_50steps_overlap_grad_reduce:
+  <<: *selene-test-launcher
+  variables:
+    <<: [*VARS]
+    RUN_MODEL: gpt3
+    USE_TE: 0
+    TP_SIZE: 1
+    PP_SIZE: 1
+    NUM_NODES: 1
     MAX_STEPS: 50
     USE_CORE: 0
     TEST_LEVEL: NIGHTLY_TESTS
@@ -479,24 +372,13 @@
     ADDITIONAL_PARAMS: "--use-distributed-optimizer --overlap-grad-reduce"
 
 train.gpt3.345m_tp4_pp1_1node_50steps_overlap_grad_reduce:
->>>>>>> 25ba0d0f
-  <<: *selene-test-launcher
-  variables:
-    <<: [*VARS]
-    RUN_MODEL: t5
-    USE_TE: 0
-    TP_SIZE: 1
-    PP_SIZE: 1
-<<<<<<< HEAD
-    NUM_NODES: 2
-    MAX_STEPS: 100
-    TIME_LIMIT: 30:00"
-    TEST_LEVEL: L0
-    PYTORCH_IMAGE: nvcr.io/nvidia/pytorch:23.07-py3
-
-resume.checkpoint.t5_core.220m_tp1_pp1_1node:
-  <<: *selene-test-resume-checkpoint-launcher
-=======
+  <<: *selene-test-launcher
+  variables:
+    <<: [*VARS]
+    RUN_MODEL: gpt3
+    USE_TE: 0
+    TP_SIZE: 4
+    PP_SIZE: 1
     NUM_NODES: 1
     MAX_STEPS: 50
     USE_CORE: 0
@@ -521,19 +403,11 @@
 
 train.gpt3.345m_tp1_pp4_1node_50steps_overlap_grad_reduce:
   <<: *selene-test-launcher
->>>>>>> 25ba0d0f
-  variables:
-    <<: [*VARS]
-    RUN_MODEL: t5
-    USE_TE: 0
-    TP_SIZE: 1
-<<<<<<< HEAD
-    PP_SIZE: 1
-    NUM_NODES: 1
-    TIME_LIMIT: "30:00"
-    TEST_LEVEL: L0
-    PYTORCH_IMAGE: nvcr.io/nvidia/pytorch:23.07-py3
-=======
+  variables:
+    <<: [*VARS]
+    RUN_MODEL: gpt3
+    USE_TE: 0
+    TP_SIZE: 1
     PP_SIZE: 4
     NUM_NODES: 1
     MAX_STEPS: 50
@@ -666,455 +540,15 @@
     TEST_LEVEL: NIGHTLY_TESTS
     METADATA: "4experts"
     ADDITIONAL_PARAMS: "--num-experts 4"
->>>>>>> 25ba0d0f
-
-resume.checkpoint.t5_core.220m_te_tp1_pp1_1node:
-  <<: *selene-test-resume-checkpoint-launcher
-  variables:
-    <<: [*VARS]
-    RUN_MODEL: t5
-    USE_TE: 1
-    TP_SIZE: 1
-    PP_SIZE: 1
-    NUM_NODES: 1
-<<<<<<< HEAD
-    TIME_LIMIT: "30:00"
-    TEST_LEVEL: L0
-    PYTORCH_IMAGE: nvcr.io/nvidia/pytorch:23.07-py3
-
-
-
-# train.t5_core.220m_tp1_pp1_rope_1node_100steps:
-#   <<: *selene-test-launcher
-#   variables:
-#     <<: [*VARS]
-#     RUN_MODEL: t5
-#     USE_TE: 0
-#     TP_SIZE: 1
-#     PP_SIZE: 1
-#     NUM_NODES: 1
-#     MAX_STEPS: 100
-#     TIME_LIMIT: 30:00"
-#     TEST_LEVEL: L0
-#     PYTORCH_IMAGE: nvcr.io/nvidia/pytorch:23.07-py3
-#     ADDITIONAL_PARAMS: "--position-embedding-type rope"
-
-# train.te_gpt3.345m_tp2_pp2_1node_50steps:
-#   <<: *selene-test-launcher
-#   variables:
-#     <<: [*VARS]
-#     RUN_MODEL: gpt3
-#     USE_TE: 1
-#     TP_SIZE: 2
-#     PP_SIZE: 2
-#     NUM_NODES: 1
-#     MAX_STEPS: 50
-#     TIME_LIMIT: "50:00"
-#     TEST_LEVEL: L0
-#     PYTORCH_IMAGE: nvcr.io/nvidia/pytorch:23.07-py3
-
-# train.gpt3_core.345m_tp4_pp1_1node_50steps:
-#   <<: *selene-test-launcher
-#   variables:
-#     <<: [*VARS]
-#     RUN_MODEL: gpt3
-#     USE_TE: 0
-#     TP_SIZE: 4
-#     PP_SIZE: 1
-#     NUM_NODES: 1
-#     MAX_STEPS: 50
-#     USE_CORE: 1
-#     TIME_LIMIT: "20:00"
-#     TEST_LEVEL: L0
-
-# train.gpt3_core.345m_tp2_pp2_1node_50steps:
-#   <<: *selene-test-launcher
-#   variables:
-#     <<: [*VARS]
-#     RUN_MODEL: gpt3
-#     USE_TE: 0
-#     TP_SIZE: 2
-#     PP_SIZE: 2
-#     NUM_NODES: 1
-#     MAX_STEPS: 50
-#     USE_CORE: 1
-#     TIME_LIMIT: "20:00"
-#     TEST_LEVEL: L0
-
-# train.gpt3_core.345m_tp1_pp2_1node_50steps:
-#   <<: *selene-test-launcher
-#   variables:
-#     <<: [*VARS]
-#     RUN_MODEL: gpt3
-#     USE_TE: 0
-#     TP_SIZE: 1
-#     PP_SIZE: 2
-#     NUM_NODES: 1
-#     MAX_STEPS: 50
-#     USE_CORE: 1
-#     TIME_LIMIT: "20:00"
-#     TEST_LEVEL: L0
-
-# train.gpt3_core.345m_tp1_pp4_1node_50steps:
-#   <<: *selene-test-launcher
-#   variables:
-#     <<: [*VARS]
-#     RUN_MODEL: gpt3
-#     USE_TE: 0
-#     TP_SIZE: 1
-#     PP_SIZE: 4
-#     VP_SIZE: 1
-#     NUM_NODES: 1
-#     MAX_STEPS: 50
-#     USE_CORE: 1
-#     TIME_LIMIT: "20:00"
-#     TEST_LEVEL: L0
-
-# train.gpt3_core.345m_tp1_pp2_1node_50steps_rope:
-#   <<: *selene-test-launcher
-#   variables:
-#     <<: [*VARS]
-#     RUN_MODEL: gpt3
-#     USE_TE: 0
-#     TP_SIZE: 1
-#     PP_SIZE: 2
-#     NUM_NODES: 1
-#     MAX_STEPS: 50
-#     USE_CORE: 1
-#     TIME_LIMIT: "20:00"
-#     TEST_LEVEL: L0
-#     METADATA: rope_embeddings
-#     ADDITIONAL_PARAMS: "--position-embedding-type rope"
-
-# train.gpt3_core.345m_tp1_pp4_1node_50steps_swiglu:
-#   <<: *selene-test-launcher
-#   variables:
-#     <<: [*VARS]
-#     RUN_MODEL: gpt3
-#     USE_TE: 0
-#     TP_SIZE: 1
-#     PP_SIZE: 4
-#     VP_SIZE: 1
-#     NUM_NODES: 1
-#     MAX_STEPS: 50
-#     USE_CORE: 1
-#     TIME_LIMIT: "20:00"
-#     TEST_LEVEL: L0
-#     METADATA: swiglu
-#     ADDITIONAL_PARAMS: "--swiglu"
-
-# train.gpt3_core.345m_tp1_pp4_1node_50steps_disable_bias_linear:
-#   <<: *selene-test-launcher
-#   variables:
-#     <<: [*VARS]
-#     RUN_MODEL: gpt3
-#     USE_TE: 0
-#     TP_SIZE: 1
-#     PP_SIZE: 4
-#     VP_SIZE: 1
-#     NUM_NODES: 1
-#     MAX_STEPS: 50
-#     USE_CORE: 1
-#     TIME_LIMIT: "20:00"
-#     TEST_LEVEL: L0
-#     METADATA: disable_bias_linear
-#     ADDITIONAL_PARAMS: "--disable-bias-linear"
-
-# train.gpt3_core.345m_tp1_pp4_1node_50steps_untie_embeddings_and_outputs:
-#   <<: *selene-test-launcher
-#   variables:
-#     <<: [*VARS]
-#     RUN_MODEL: gpt3
-#     USE_TE: 0
-#     TP_SIZE: 1
-#     PP_SIZE: 4
-#     VP_SIZE: 1
-#     NUM_NODES: 1
-#     MAX_STEPS: 50
-#     USE_CORE: 1
-#     TIME_LIMIT: "20:00"
-#     TEST_LEVEL: L0
-#     METADATA: untie_embeddings_and_outputs
-#     ADDITIONAL_PARAMS: "--untie-embeddings-and-output-weights"
-
-# train.gpt3_core.345m_tp1_pp4_1node_50steps_sequence_parallel:
-#   <<: *selene-test-launcher
-#   variables:
-#     <<: [*VARS]
-#     RUN_MODEL: gpt3
-#     USE_TE: 0
-#     TP_SIZE: 1
-#     PP_SIZE: 4
-#     VP_SIZE: 1
-#     NUM_NODES: 1
-#     MAX_STEPS: 50
-#     USE_CORE: 1
-#     TIME_LIMIT: "20:00"
-#     TEST_LEVEL: L0
-#     METADATA: sequence_parallel
-#     ADDITIONAL_PARAMS: "--sequence-parallel"
-
-# train.gpt3.345m_tp4_pp1_1node_50steps:
-#   <<: *selene-test-launcher
-#   variables:
-#     <<: [*VARS]
-#     RUN_MODEL: gpt3
-#     USE_TE: 0
-#     TP_SIZE: 4
-#     PP_SIZE: 1
-#     NUM_NODES: 1
-#     MAX_STEPS: 50
-#     USE_CORE: 0
-#     TIME_LIMIT: "20:00"
-#     TEST_LEVEL: L0
-
-# train.gpt3.345m_tp2_pp2_1node_50steps:
-#   <<: *selene-test-launcher
-#   variables:
-#     <<: [*VARS]
-#     RUN_MODEL: gpt3
-#     USE_TE: 0
-#     TP_SIZE: 2
-#     PP_SIZE: 2
-#     NUM_NODES: 1
-#     MAX_STEPS: 50
-#     USE_CORE: 0
-#     TIME_LIMIT: "20:00"
-#     TEST_LEVEL: L0
-
-# train.gpt3.345m_tp1_pp2_1node_50steps:
-#   <<: *selene-test-launcher
-#   variables:
-#     <<: [*VARS]
-#     RUN_MODEL: gpt3
-#     USE_TE: 0
-#     TP_SIZE: 1
-#     PP_SIZE: 2
-#     NUM_NODES: 1
-#     MAX_STEPS: 50
-#     USE_CORE: 0
-#     TIME_LIMIT: "20:00"
-#     TEST_LEVEL: L0
-
-# train.gpt3.345m_tp1_pp4_1node_50steps:
-#   <<: *selene-test-launcher
-#   variables:
-#     <<: [*VARS]
-#     RUN_MODEL: gpt3
-#     USE_TE: 0
-#     TP_SIZE: 1
-#     PP_SIZE: 4
-#     VP_SIZE: 1
-#     NUM_NODES: 1
-#     MAX_STEPS: 50
-#     USE_CORE: 0
-#     TIME_LIMIT: "20:00"
-#     TEST_LEVEL: L0
-
-# resume.checkpoint.gpt3.345m_tp1_pp2_1node:
-#   <<: *selene-test-resume-checkpoint-launcher
-#   variables:
-#     <<: [*VARS]
-#     RUN_MODEL: gpt3
-#     TP_SIZE: 1
-#     PP_SIZE: 2
-#     NUM_NODES: 1
-#     TIME_LIMIT: "30:00"
-#     TEST_LEVEL: L0
-
-# train.gpt3.345m_tp1_pp1_1node_50steps_overlap_grad_reduce:
-#   <<: *selene-test-launcher
-#   variables:
-#     <<: [*VARS]
-#     RUN_MODEL: gpt3
-#     USE_TE: 0
-#     TP_SIZE: 1
-#     PP_SIZE: 1
-#     NUM_NODES: 1
-#     MAX_STEPS: 50
-#     USE_CORE: 0
-#     TIME_LIMIT: "20:00"
-#     TEST_LEVEL: L0
-#     METADATA: overlap_grad_reduce
-#     ADDITIONAL_PARAMS: "--overlap-grad-reduce"
-
-# train.gpt3.345m_tp4_pp1_1node_50steps_overlap_grad_reduce:
-#   <<: *selene-test-launcher
-#   variables:
-#     <<: [*VARS]
-#     RUN_MODEL: gpt3
-#     USE_TE: 0
-#     TP_SIZE: 4
-#     PP_SIZE: 1
-#     NUM_NODES: 1
-#     MAX_STEPS: 50
-#     USE_CORE: 0
-#     TIME_LIMIT: "20:00"
-#     TEST_LEVEL: L0
-#     METADATA: overlap_grad_reduce
-#     ADDITIONAL_PARAMS: "--overlap-grad-reduce"
-
-# train.gpt3.345m_tp1_pp4_1node_50steps_overlap_grad_reduce:
-#   <<: *selene-test-launcher
-#   variables:
-#     <<: [*VARS]
-#     RUN_MODEL: gpt3
-#     USE_TE: 0
-#     TP_SIZE: 1
-#     PP_SIZE: 4
-#     NUM_NODES: 1
-#     MAX_STEPS: 50
-#     USE_CORE: 0
-#     TIME_LIMIT: "20:00"
-#     TEST_LEVEL: L0
-#     METADATA: overlap_grad_reduce
-#     ADDITIONAL_PARAMS: "--overlap-grad-reduce"
-
-# train.gpt3.345m_tp2_pp2_1node_50steps_overlap_grad_reduce:
-#   <<: *selene-test-launcher
-#   variables:
-#     <<: [*VARS]
-#     RUN_MODEL: gpt3
-#     USE_TE: 0
-#     TP_SIZE: 2
-#     PP_SIZE: 2
-#     NUM_NODES: 1
-#     MAX_STEPS: 50
-#     USE_CORE: 0
-#     TIME_LIMIT: "20:00"
-#     TEST_LEVEL: L0
-#     METADATA: overlap_grad_reduce
-#     ADDITIONAL_PARAMS: "--overlap-grad-reduce"
-
-# # Note: Core MoE models currently will run TE by default
-# train.te_core_moe_gpt3.345m_tp2_pp2_2experts_1node_50steps:
-#   <<: *selene-test-launcher
-#   variables:
-#     <<: [*VARS]
-#     RUN_MODEL: gpt3
-#     USE_TE: 0
-#     TP_SIZE: 2
-#     PP_SIZE: 2
-#     VP_SIZE: 1
-#     NUM_NODES: 1
-#     MAX_STEPS: 50
-#     USE_CORE: 1
-#     TIME_LIMIT: "20:00"
-#     TEST_LEVEL: L0
-#     METADATA: "te_2experts"
-#     ADDITIONAL_PARAMS: "--num-experts 2"
-
-# train.te_core_moe_gpt3.345m_tp2_pp2_4experts2parallel_1node_50steps:
-#   <<: *selene-test-launcher
-#   variables:
-#     <<: [*VARS]
-#     RUN_MODEL: gpt3
-#     USE_TE: 0
-#     TP_SIZE: 2
-#     PP_SIZE: 2
-#     VP_SIZE: 1
-#     NUM_NODES: 1
-#     MAX_STEPS: 50
-#     USE_CORE: 1
-#     TIME_LIMIT: "20:00"
-#     TEST_LEVEL: L0
-#     METADATA: "te_4experts2parallel"
-#     ADDITIONAL_PARAMS: "--sequence-parallel --num-experts 4 --expert-model-parallel-size 2"
-
-# train.te_core_moe_gpt3.345m_tp2_pp1_4experts2parallel_1node_50steps:
-#   <<: *selene-test-launcher
-#   variables:
-#     <<: [*VARS]
-#     RUN_MODEL: gpt3
-#     USE_TE: 0
-#     TP_SIZE: 2
-#     PP_SIZE: 1
-#     VP_SIZE: 1
-#     NUM_NODES: 1
-#     MAX_STEPS: 50
-#     USE_CORE: 1
-#     TIME_LIMIT: "20:00"
-#     TEST_LEVEL: L0
-#     METADATA: "te_8experts2parallel"
-#     ADDITIONAL_PARAMS: "--sequence-parallel --num-experts 8 --expert-model-parallel-size 2"
-
-# train.moe_gpt3.345m_tp2_pp2_4experts_1node_50steps:
-#   <<: *selene-test-launcher
-#   variables:
-#     <<: [*VARS]
-#     RUN_MODEL: gpt3
-#     USE_TE: 0
-#     TP_SIZE: 2
-#     PP_SIZE: 2
-#     VP_SIZE: 1
-#     NUM_NODES: 1
-#     MAX_STEPS: 50
-#     USE_CORE: 0
-#     TIME_LIMIT: "20:00"
-#     TEST_LEVEL: L0
-#     METADATA: "4experts"
-#     ADDITIONAL_PARAMS: "--num-experts 4"
-
-# train.bert.345m_tp4_pp1_1node_50steps:
-#   <<: *selene-test-launcher
-#   variables:
-#     <<: [*VARS]
-#     RUN_MODEL: bert
-#     TP_SIZE: 4
-#     PP_SIZE: 1
-#     NUM_NODES: 1
-#     MAX_STEPS: 50
-#     TIME_LIMIT: "20:00"
-#     TEST_LEVEL: L0
-
-# train.bert.345m_tp2_pp2_1node_50steps:
-#   <<: *selene-test-launcher
-#   variables:
-#     <<: [*VARS]
-#     RUN_MODEL: bert
-#     TP_SIZE: 2
-#     PP_SIZE: 2
-#     NUM_NODES: 1
-#     MAX_STEPS: 50
-#     TIME_LIMIT: "20:00"
-#     TEST_LEVEL: L0
-
-# train.bert.345m_tp1_pp2_1node_50steps:
-#   <<: *selene-test-launcher
-#   variables:
-#     <<: [*VARS]
-#     RUN_MODEL: bert
-#     TP_SIZE: 1
-#     PP_SIZE: 2
-#     NUM_NODES: 1
-#     MAX_STEPS: 50
-#     TIME_LIMIT: "20:00"
-#     TEST_LEVEL: L0
-
-# train.bert.345m_tp1_pp4_1node_50steps:
-#   <<: *selene-test-launcher
-#   variables:
-#     <<: [*VARS]
-#     RUN_MODEL: bert
-#     TP_SIZE: 1
-#     PP_SIZE: 4
-#     VP_SIZE: 2
-#     NUM_NODES: 1
-#     MAX_STEPS: 50
-#     TIME_LIMIT: "20:00"
-#     TEST_LEVEL: L0
-
-# resume.checkpoint.bert.345m_tp1_pp2_1node:
-#   <<: *selene-test-resume-checkpoint-launcher
-#   variables:
-#     <<: [*VARS]
-#     RUN_MODEL: bert
-#     TP_SIZE: 1
-#     PP_SIZE: 2
-#     NUM_NODES: 1
-#     TIME_LIMIT: "30:00"
-#     TEST_LEVEL: L0
-=======
+
+train.bert.345m_tp4_pp1_1node_50steps:
+  <<: *selene-test-launcher
+  variables:
+    <<: [*VARS]
+    RUN_MODEL: bert
+    TP_SIZE: 4
+    PP_SIZE: 1
+    NUM_NODES: 1
     MAX_STEPS: 50
     TIME_LIMIT: "10:00"
     TEST_LEVEL: NIGHTLY_TESTS
@@ -1270,7 +704,6 @@
     MAX_STEPS: 50
     TIME_LIMIT: "20:00"
     TEST_LEVEL: NIGHTLY_TESTS
->>>>>>> 25ba0d0f
 
 cleanup.selene:
   tags:
